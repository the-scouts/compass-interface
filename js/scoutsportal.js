<<<<<<< HEAD
﻿var LoadingThreshold = 750;
var vFirstCount = true;
var vArchivedShown = false;
var vTextFilterIDX;
$(document).ready(FormReady);

function ResizeSP() {
    var Padding = 10;
    $("#tblMessages").css("padding-right",Padding);

    // and the scroll area is ok too..!
    var newMARGIN = $('#filteropts').width() + 20;
    if (!pk_val("Page.NoAlerts")) {
        if (parseInt($('#tblMessages').css('margin-left').replace("px"), 10) !== parseInt(newMARGIN, 10)) {
            $('#tblMessages').css('margin-left', parseInt(newMARGIN, 10).toString() + "px");
        }
    }
    else newMARGIN = 0;

    var newWidth = $('#mstr_work').width() - newMARGIN - Padding;
    if (parseInt($('#tblMessages').css('width').replace("px"), 10) !== parseInt(newWidth, 10)) {
        $('#tblMessages').css('width', parseInt(newWidth, 10).toString() + "px");
    }

    if ($("#filteropts").size() > 0) {
        $("#filteropts").height($('#mstr_scroll').height() - 20);
        positionFilter($("#divSearchFold").is(":hidden"));
    }
}

function positionFilter(Up) {
    var TitleBarHeight = parseInt(($('#menu2_bar').css("height") ? $('#menu2_bar').css("height") : "0").replace("px", ""), 10) + 32;

    if (Up)
    {
        $("#filteropts").css("top", TitleBarHeight > 70 ? "165px" : "125px");
    } else {
        $("#filteropts").css("top", TitleBarHeight > 70 ? "195px" : "160px");
    }
}

function FormReady() {
  $("#noalerthr").hide();    

    if (!pk_val("Page.NoAlerts")) {
        CheckAllState();
        $("#fold").css({ "background-image": $(".foldimage_up").css("background-image"), "background-color": "transparent", "background-repeat": "no-repeat" });

        var vData = { divname: "#divSearchFold", foldname: "#fold", key: pk_val("Page.FoldName") + "ScoutsPortal_TopFold" };
        $("#SH_DIV_BN").click(vData,
            function (e) {
                var key = e === undefined ? 13 : e.charCode ? e.charCode : e.keyCode ? e.keyCode : 0;
                if (key === 13 || e.charCode === undefined)
                    try {
                        if ($(e.data.divname).is(":hidden")) {
                            $(e.data.divname).slideDown(300, DoResize);
                            $(e.data.foldname).css({ "background-image": $(".foldimage_up").css("background-image"), "background-color": "transparent", "background-repeat": "no-repeat" });
                            positionFilter(false);
                            SaveUserSettings(e.data.key, "");
                        }
                        else {
                            $(e.data.divname).slideUp(10, DoResize);
                            $(e.data.foldname).css({ "background-image": $(".foldimage_down").css("background-image"), "background-color": "transparent", "background-repeat": "no-repeat" });
                            SaveUserSettings(e.data.key, "Y");
                            positionFilter(true);
                        }
                    } catch (err) { }
            });

        if (pk_val("Page.FoldUp")) {
            $("#divSearchFold").hide();
            $("#fold").css({ "background-image": $(".foldimage_down").css("background-image"), "background-color": "transparent", "background-repeat": "no-repeat" });
            positionFilter(true);
        }
        else positionFilter(false);

        CustomResize = ResizeSP;
        $.FocusControl("#tblMessages", false, 500);

        $("#ctl00_plInnerPanel_head_tblFilter td").first().css({"width": "85px","font-size":"1.1em"});
        $("#ctl00_plInnerPanel_head_tblFilter td").last().css({ "width": "280px", "text-align": "right", "font-size": "1.1em" });
        $("#edSearch").css("width", "200px");
        $("#cboSort").css("width", "150px").attr("title", "Sort Order").html("<option selected='selected' value='5'>Priority</option><option value='1'>Date Ascending</option><option value='2'>Date Descending</option><option value='3'>Category A-Z</option><option value='4'>Category Z-A</option>").change(function () {
            SaveUserSettings(pk_val("Page.FoldName") + "ScoutsPortal_Sort", $(this).val());
            var DoWork = function () {
                ApplySort();
                ResetPagination(undefined, true);
            };
            if (mvData && mvData.length > LoadingThreshold) $("#loadingalerts").slideDown(DoWork); else DoWork();
        }).val(pk_val("Page.Sort") || "1");
        $('.alertcb').not("#cbAll").change(ApplyCBFilter);
        $("#cbAll").change(ApplyCBFilter);
        $('#edSearch').keyup(function (event) { ApplyTextFilter(event, this); }).blur(function () { ApplyTextFilter(undefined, this); });
        $("#bnShowAll").click(function () { ShowHideArchived(true, 1); });
        $("#bnShowAll2").click(function () { ShowHideArchived(true, 0); });
        $("tr", $("#tbPeople,#tbFilter")).addClass("msTR");

        setTimeout(function () {
            ShowHideArchived(false, 0);
            if (pk_val("Page.AlertCheckInterval"))
                setIntervalADV(function () { ShowHideArchived(true, 0); }, parseInt(pk_val("Page.AlertCheckInterval"), 10));
        }, 300);
    }
    else {
        $("#loadingalerts,#SH_DIV_BN,#mstr_head").remove();
        CustomResize = ResizeSP;
        $("#divSearchFold").html("<h2 style='margin-top: 3px;'>My Messages</h2>"); // for when messages are off (either no messages or < 14 etc),FYI:  only <14 for now get this at the mo
        $("#noalerthr").show();
  }
  //Store this value for checking first login - to be used for folding training tabs 
  var firsTimeLoadValue = true;
  localStorage.setItem("FirstTimeLoadValue", firsTimeLoadValue);
}

function Attr2Data() {
    $.AttrToData("data-cn");
    $.AttrToData("data-contactname");
    $.AttrToData("data-alerttype");
    $.AttrToData("data-dt");
    $.AttrToData("data-priority");
    $.AttrToData("data-Archived");
}

function ShowCounts() {
    var vTotal = 0;

    $(".alertcb").each(function () {
        var vCN = $(this).data("cn");
        var vAlertType = $(this).data("alerttype");

        if (vAlertType)
            try {
                vCount = mvData ? mvData.filter(function (data) {
                    return ($("#cbPerson_" + data.contact_number).length === 0 || $("#cbPerson_" + data.contact_number).is(":checked")) && data.alert_type === vAlertType && (vArchivedShown || data.historical === "N");
                }).length : 0;
                vTotal += vCount;

                oldCount = $("#lbCount_" + vAlertType).text();

                $("#lbCount_" + vAlertType).text("[" + vCount + "]");
                if ((oldCount !== ("[" + vCount + "]")) && !vFirstCount)
                    $("#lbCount_" + vAlertType).addClass("highlightLabel");
            }
            catch (e) { }

        if (vCN && $("#cbPerson_" + vCN).length > 0)
            try
            {
                vCount = mvData ? mvData.filter(function (data) {
                    return data.contact_number.toString() === vCN && (vArchivedShown || data.historical === "N");
                }).length : 0;
                oldCount = $("#lbCount_" + vCN).text();

                $("#lbCount_" + vCN).text("[" + vCount + "]");

                if ((oldCount !== ("[" + vCount + "]")) && !vFirstCount)
                    $("#lbCount_" + vCN).addClass("highlightLabel");
            }
            catch (e) { }
    });

    setTimeout(function () { $("label.highlightLabel").removeClass("highlightLabel"); }, 2000);
    $('#lbCount_All').text('[' + vTotal + ']');

    vFirstCount = false;
}

function ArchiveAlert() {
    var vButton = $(this);
    //TP-499: spec says that we need an "Are you sure?" message
    var msg = "Are you sure?";
    if (vButton.val() === "Un-Archive")
        msg = "Un-Archive this Message?";

    $.system_confirm(msg, function () {
        var vCard = vButton.closest(".alertcard");
        var UseFilteredData = GetUsableData();
        try{
        if (vButton.val() === "Remove" || vButton.val() === "Complete") {
            vButton.val("Un-Archive");

            if (!vArchivedShown) { vButton.closest(".alertcard").remove(); }
            else vCard.data("Archived", "Y");
            UseFilteredData[vCard.data("ds_idx")].historical = "Y";
        } else {
            vButton.val(parseInt(vCard.data('priority'), 10) <= 10 ? "Complete" : "Remove");
            vCard.data("Archived", "");
            UseFilteredData[vCard.data("ds_idx")].historical = "N";
        }
        }
        catch (e){}

        var DoRemove = function () {
            var CheckFilteredData = GetUsableData();
            if (!CheckFilteredData || CheckFilteredData.length === 0)
                ClearAllMessages();
            else
                ShowCounts();
        };

        if (pk_val("Master.Sys.REST")) {
            // this is the code to run if using REST instead of JSON,
            // NOTE: subtally it is different.
            var vData = {};
            vData["AlertNumber"] = vCard.attr('id').replace("A", "");
            PostToHandler(vData, "/Contact/ArchiveAlert", DoRemove, ServiceFailed,true,true);
            // End
        } else {
            $.ajax({ url: WebServicePath() + "ArchiveAlert?pCheck=" + pk_val("Master.User.JK") + "&pAlertID=" + vCard.attr('id').replace("A", "") + "&pParentCN=" + $('#cbAll').data('cn'), success: DoRemove, error: ServiceFailed });
        }
    });
}

function ShowHideArchived(FromClick, ToggleArc) {
    if (ToggleArc === 1)
    {
        $('#bnShowAll').val(vArchivedShown ? 'Show All Archived Messages' : 'Hide All Archived Alerts');
        vArchivedShown = !vArchivedShown;
    }

    var DoRecieve = function (JSON_List)
    {
        var vCurrentCount = (mvData ? mvData.length : 0);
        if (JSON_List) {
            if (JSON_List.length !== vCurrentCount)
                ResetPagination(JSON_List);

            $("#edSearch").removeAttr("readonly");
            $("#cboSort,.alertcb").removeAttr("disabled");
            $("#tbPeople label,#tbFilter label").addClass("labelPoint");
            SetEnabled();
        }
        else
            ClearAllMessages();
        $("#loadingalerts").hide();
    }

    if (pk_val("Master.Sys.REST")) {
        // this is the code to run if using REST instead of JSON,
        // NOTE: subtally it is different.
        var vData = {};
        vData["SortOrder"] = $("#cboSort").val();
        vData["IncludeArchived"] = (vArchivedShown ? "Y" : "N");
        PostToHandler(vData, "/Contact/Alerts", function (result) { DoRecieve(result); }, (FromClick ? ServiceFailed : null),true,true );
    } else {
        $.ajax({
            url: WebServicePath() + "ContactAlerts?pUseCN=" + $('#cbAll').data('cn') + "&pSortOrder=" + $("#cboSort").val() + "&pIncArc=" + vArchivedShown + "&pContactNumberList=" + pk_val("Page.CN_List"),
            success: function (result) { DoRecieve(result.d ? $.parseJSON(result.d) : ""); }, error: (FromClick ? ServiceFailed : null)
        });
    }
}

function ClearAllMessages() {
    // clear down all meeeage variables
    $("#noalerthr").show();
    $("#edSearch").attr("readonly", "readonly");
    $("#cboSort,.alertcb").attr("disabled", "disabled");
    $("#tbPeople label,#tbFilter label").removeClass("labelPoint");
    ShowCounts();
    $(".alertcard").remove();
    mvSkip = 0; //Number of skipped row (miss first row on purpose)
    mvTake = -2;
    mvData = undefined;
    SetEnabled();
}

function ResetPagination(datastr, reload) {
    if (!datastr && !reload) {
        $("#noalerthr").show();
        ShowCounts();
        return;
    }

    $("*").css("cursor", "wait");
    $("#noalerthr").hide();
    $("#ctl00_plInnerPanel_head_tblFilter").show();

    if (datastr) {
        mvData = datastr;
        if ($('#cboSort').val() !== "1")
            ApplySort();
    }
    ShowCounts();

    mvSkip = 0; //Number of skipped row (miss first row on purpose)
    mvTake = -2;
    PopulatePage();

    $("*").css("cursor", "");
    $("#loadingalerts").hide();
}

function GetUsableData() {
    var vQuery = $("#edSearch").val();
    if (vQuery)
        vQuery = $.trim(vQuery).replace(/ or /gi, '|'); //add OR for regex query

    if (!mvData.filter) { return mvData; }

    var UseFilteredData = mvData.filter(function (data) {
        if (!vArchivedShown && data.historical === "Y")
            return false;

        if (vQuery)
        {
            var vSearchSTR = RemoveAttachment(data.description);// + "¬" + data.alert_date + "¬" + data.name; // potential other search area's / items
            if (vSearchSTR.search(new RegExp(RegExp.quoteNotOR(vQuery), "i")) < 0)
                return false;
        }

        if (($("#cbPerson_" + data.contact_number).length === 0 || $("#cbPerson_" + data.contact_number).is(":checked")) &&
            $("#cb" + data.alert_type).is(":checked"))
            return true;

        return false;
    });
    return UseFilteredData;
}

function PopulatePage() {
    // no data
    if (!mvData || mvData.length === 0)
        return;

    // have pagination
    if (mvTake === -2) {
        mvTake = parseInt(pk_val("Page.Take"), 10);
        $(".alertcard").remove();
        $("#tblMessages").animate({ scrollTop: 0 }, "fast");
    }

    if (mvSkip === 0 && mvTake < mvData.length) {
        $("#mstr_scroll").scroll(function () {
            if (mvTake > 0 && mvTake < mvData.length && $("#mstr_scroll").scrollTop() >= $("#tblMessages").height() - $("#mstr_scroll").height()) {
                PopulatePage();
            }
        });
    }

    var added = 0;
    var StartPos = mvSkip;
    var offset = 0;
    var UseFilteredData = GetUsableData();
    for (var i = StartPos; i < UseFilteredData.length; i++) {
        if (StartPos >= UseFilteredData.length || i > UseFilteredData.length) {
            mvTake = -1;
            break;
        }

        LoadCard(UseFilteredData[i], i);
        added++;

        if (added === mvTake) break;
    }
    mvSkip = mvSkip + added;
    if (mvSkip === UseFilteredData.length) mvTake = -1; // mark as done.
    Attr2Data();
    DoResize();
}

function RemoveAttachment(pText) {
    return pText.replace("OpenAttachment(", "").replace(");return false;", "").replaceAll("\"", "").replace('<a href="#">', "").replaceAll('</a>', "");

    // this is remove attachment (whole bit) from search criteria
    //var idx = pText.indexOf("Attachments : <br/>");
    //if (idx < 0)
    //    return pText;

    //return pText = pText.substring(0, idx);
}

function LoadCard(itemData, idx) {
    var xCard = "<table data-Archived='{8}' id='{6}' class='alertcard{12}' data-alerttype='{0}' data-dt='{2}' data-priority='{9}' data-cn='{10}' style='width:100%;'><tr><td {5} style='vertical-align:top;{4}'><h3>{1} - {2}{11}</h3><br /><label class='ATD' style='position:relative; margin-left:0px;'>{3}</label></td><td style='vertical-align:top;text-align:right; width:50px;margin-top:10px;'><input type='button' class='REMAL' value='{7}' style='z-index:1;'></td></tr></table>";

    if ($("#A" + itemData.member_alert_number).length === 0) {
        var vDT = new Date(itemData.alert_date);
        var cardHTML = xCard.format(itemData.alert_type, itemData.alert_description, formatDate(vDT, DisplayDateFormat), itemData.description.replace(/''/g, "'"),
            (itemData.link_url ? "cursor: pointer;" : ""),
            (itemData.link_url ? "onclick='if (ShowLoadingMessage()) {window.location.href=\"" + itemData.link_url + (itemData.link_url.indexOf("CN=") > 0 ? "" : (itemData.link_url.indexOf("?") > 0 ? "&" : "?") + "CN=" + itemData.contact_number) + "\"} else return false;'" : ""),
            "A" + itemData.member_alert_number, itemData.historical === "Y" ? "Un-Archive" : (parseInt(itemData.priority, 10) <= 10 ? "Complete" : "Remove"),
            itemData.historical, itemData.priority, itemData.contact_number, (pk_val("Page.NoName") ? "":" - " + itemData.name), (itemData.link_url ? " alertcardhover" : ""));
        try {
            $("#tblMessages").append(cardHTML);
            $("a", $(".REMAL").last().click(ArchiveAlert).closest(".alertcard").attr("data-ds_idx", idx)).each(function () {
                var vClickText = $(this).attr("onclick");
                if (vClickText && vClickText.indexOf("OpenAttachment") >= 0)
                {
                    var vFileName = vClickText.replace("OpenAttachment(", "").replace(");return false;", "").replaceAll("\"", "");
                    $(this).removeAttr("onclick").click(function () { OpenAttachment(vFileName.split(",")[0], vFileName.split(",")[1]); return false; });
                }
            });
        }
        catch (e) { }
    }
}

function ApplyCBFilter() {
    var self = this;
    var fromall = $(self).attr("id") === "cbAll";

    var DoWork = function () {

        if (fromall) {
            if ($(self).is(":checked"))
                $('.alertcb:not(.alertcn)').not("#cbAll").prop('checked', 'checked');
            else
                $('.alertcb:not(.alertcn)').not("#cbAll").removeAttr('checked');

            $('.alertcb:not(.alertcn)').not("#cbAll").each(function () { SaveUserSettings(pk_val("Page.FoldName") + $(this).attr("id"), $(this).is(":checked") ? "Y" : "N"); });
        }

        ResetPagination(undefined, true);

        if (!fromall) {
            // check state of all checkbox
            CheckAllState();
            SaveUserSettings(pk_val("Page.FoldName") + $(self).attr("id"), $(self).is(":checked") ? "Y" : "N");
        }
    };

    if (fromall || (mvData && mvData.length > LoadingThreshold))
        $("#loadingalerts").slideDown(DoWork);
    else
        DoWork();
}

function CheckAllState() {
    var vCheckedCNT = 0;
    var vTotalCNT = 0;
    $('.alertcb:not(.alertcn)').not("#cbAll").each(function () {
        if ($(this).is(":checked")) vCheckedCNT++;
        vTotalCNT++;
    });
    if (vCheckedCNT === vTotalCNT)
        $('#cbAll').prop('checked', 'checked');
    else
        $('#cbAll').removeAttr('checked');
}

function ApplySort()
{
    // no data, so do nothing
    if (!mvData) return;

    // sort does not exist  (in JS) so simply remove option from page
    if (!mvData.sort)
    {
        $("#cboSort").parent().html("");
        return;
    }

    // set default soirt (if none exists)
    if (!$("#cboSort").val()) { $("#cboSort").val("5"); }

    if ($("#cboSort").val() === "1" || $("#cboSort").val() === "2") { sortDirection = ($("#cboSort").val() === "1" ? 1 : -1); }
    else if ($("#cboSort").val() === "5" || $("#cboSort").val() === "6") { sortDirection = ($("#cboSort").val() === "5" ? 1 : -1); }
    else { sortDirection = ($("#cboSort").val() === "3" ? 1 : -1); }

    mvData.sort(function (a_Data, b_Data) {
        var a_Key;
        var b_Key;

        if ($("#cboSort").val() === "1" || $("#cboSort").val() === "2") {
            a_Key = new Date(a_Data.alert_date);
            b_Key = new Date(b_Data.alert_date);
        }
        else if ($("#cboSort").val() === "5" || $("#cboSort").val() === "6") {
            a_Key = a_Data.priority;
            b_Key = b_Data.priority;
        }
        else {
            a_Key = a_Data.alert_type;
            b_Key = b_Data.alert_type;
        }

        if (a_Key < b_Key) return -sortDirection;
        if (a_Key > b_Key) return sortDirection;
        return 0;
    });
}

function ApplyTextFilter(EVT, self) {
    if (!mvData) return;

    if (vTextFilterIDX)
        clearTimeout(vTextFilterIDX);

    if (EVT && (EVT.keyCode === 27 || !$(self).val())) {
        $(self).val('');
        vLastSearch = "";
        ResetPagination(undefined, true);
    }
    else {
        vTextFilterIDX = setTimeout(function () {
            ResetPagination(undefined, true);
            vTextFilterIDX = undefined;
        }, 500);
    }
=======
﻿var LoadingThreshold = 750;
var vFirstCount = true;
var vArchivedShown = false;
var vTextFilterIDX;
$(document).ready(FormReady);

function ResizeSP() {
    var Padding = 10;
    $("#tblMessages").css("padding-right",Padding);

    // and the scroll area is ok too..!
    var newMARGIN = $('#filteropts').width() + 20;
    if (!pk_val("Page.NoAlerts")) {
        if (parseInt($('#tblMessages').css('margin-left').replace("px"), 10) !== parseInt(newMARGIN, 10)) {
            $('#tblMessages').css('margin-left', parseInt(newMARGIN, 10).toString() + "px");
        }
    }
    else newMARGIN = 0;

    var newWidth = $('#mstr_work').width() - newMARGIN - Padding;
    if (parseInt($('#tblMessages').css('width').replace("px"), 10) !== parseInt(newWidth, 10)) {
        $('#tblMessages').css('width', parseInt(newWidth, 10).toString() + "px");
    }

    if ($("#filteropts").size() > 0) {
        $("#filteropts").height($('#mstr_scroll').height() - 20);
        positionFilter($("#divSearchFold").is(":hidden"));
    }
}

function positionFilter(Up) {
    var TitleBarHeight = parseInt(($('#menu2_bar').css("height") ? $('#menu2_bar').css("height") : "0").replace("px", ""), 10) + 32;

    if (Up)
    {
        $("#filteropts").css("top", TitleBarHeight > 70 ? "165px" : "125px");
    } else {
        $("#filteropts").css("top", TitleBarHeight > 70 ? "195px" : "160px");
    }
}

function FormReady() {
    $("#noalerthr").hide();

    if (!pk_val("Page.NoAlerts")) {
        CheckAllState();
        $("#fold").css({ "background-image": $(".foldimage_up").css("background-image"), "background-color": "transparent", "background-repeat": "no-repeat" });

        var vData = { divname: "#divSearchFold", foldname: "#fold", key: pk_val("Page.FoldName") + "ScoutsPortal_TopFold" };
        $("#SH_DIV_BN").click(vData,
            function (e) {
                var key = e === undefined ? 13 : e.charCode ? e.charCode : e.keyCode ? e.keyCode : 0;
                if (key === 13 || e.charCode === undefined)
                    try {
                        if ($(e.data.divname).is(":hidden")) {
                            $(e.data.divname).slideDown(300, DoResize);
                            $(e.data.foldname).css({ "background-image": $(".foldimage_up").css("background-image"), "background-color": "transparent", "background-repeat": "no-repeat" });
                            positionFilter(false);
                            SaveUserSettings(e.data.key, "");
                        }
                        else {
                            $(e.data.divname).slideUp(10, DoResize);
                            $(e.data.foldname).css({ "background-image": $(".foldimage_down").css("background-image"), "background-color": "transparent", "background-repeat": "no-repeat" });
                            SaveUserSettings(e.data.key, "Y");
                            positionFilter(true);
                        }
                    } catch (err) { }
            });

        if (pk_val("Page.FoldUp")) {
            $("#divSearchFold").hide();
            $("#fold").css({ "background-image": $(".foldimage_down").css("background-image"), "background-color": "transparent", "background-repeat": "no-repeat" });
            positionFilter(true);
        }
        else positionFilter(false);

        CustomResize = ResizeSP;
        $.FocusControl("#tblMessages", false, 500);

        $("#ctl00_plInnerPanel_head_tblFilter td").first().css({"width": "85px","font-size":"1.1em"});
        $("#ctl00_plInnerPanel_head_tblFilter td").last().css({ "width": "280px", "text-align": "right", "font-size": "1.1em" });
        $("#edSearch").css("width", "200px");
        $("#cboSort").css("width", "150px").attr("title", "Sort Order").html("<option selected='selected' value='5'>Priority</option><option value='1'>Date Ascending</option><option value='2'>Date Descending</option><option value='3'>Category A-Z</option><option value='4'>Category Z-A</option>").change(function () {
            SaveUserSettings(pk_val("Page.FoldName") + "ScoutsPortal_Sort", $(this).val());
            var DoWork = function () {
                ApplySort();
                ResetPagination(undefined, true);
            };
            if (mvData && mvData.length > LoadingThreshold) $("#loadingalerts").slideDown(DoWork); else DoWork();
        }).val(pk_val("Page.Sort") || "1");
        $('.alertcb').not("#cbAll").change(ApplyCBFilter);
        $("#cbAll").change(ApplyCBFilter);
        $('#edSearch').keyup(function (event) { ApplyTextFilter(event, this); }).blur(function () { ApplyTextFilter(undefined, this); });
        $("#bnShowAll").click(function () { ShowHideArchived(true, 1); });
        $("#bnShowAll2").click(function () { ShowHideArchived(true, 0); });
        $("tr", $("#tbPeople,#tbFilter")).addClass("msTR");

        setTimeout(function () {
            ShowHideArchived(false, 0);
            if (pk_val("Page.AlertCheckInterval"))
                setIntervalADV(function () { ShowHideArchived(true, 0); }, parseInt(pk_val("Page.AlertCheckInterval"), 10));
        }, 300);
    }
    else {
        $("#loadingalerts,#SH_DIV_BN,#mstr_head").remove();
        CustomResize = ResizeSP;
        $("#divSearchFold").html("<h2 style='margin-top: 3px;'>My Messages</h2>"); // for when messages are off (either no messages or < 14 etc),FYI:  only <14 for now get this at the mo
        $("#noalerthr").show();
    }
}

function Attr2Data() {
    $.AttrToData("data-cn");
    $.AttrToData("data-contactname");
    $.AttrToData("data-alerttype");
    $.AttrToData("data-dt");
    $.AttrToData("data-priority");
    $.AttrToData("data-Archived");
}

function ShowCounts() {
    var vTotal = 0;

    $(".alertcb").each(function () {
        var vCN = $(this).data("cn");
        var vAlertType = $(this).data("alerttype");

        if (vAlertType)
            try {
                vCount = mvData ? mvData.filter(function (data) {
                    return ($("#cbPerson_" + data.contact_number).length === 0 || $("#cbPerson_" + data.contact_number).is(":checked")) && data.alert_type === vAlertType && (vArchivedShown || data.historical === "N");
                }).length : 0;
                vTotal += vCount;

                oldCount = $("#lbCount_" + vAlertType).text();

                $("#lbCount_" + vAlertType).text("[" + vCount + "]");
                if ((oldCount !== ("[" + vCount + "]")) && !vFirstCount)
                    $("#lbCount_" + vAlertType).addClass("highlightLabel");
            }
            catch (e) { }

        if (vCN && $("#cbPerson_" + vCN).length > 0)
            try
            {
                vCount = mvData ? mvData.filter(function (data) {
                    return data.contact_number.toString() === vCN && (vArchivedShown || data.historical === "N");
                }).length : 0;
                oldCount = $("#lbCount_" + vCN).text();

                $("#lbCount_" + vCN).text("[" + vCount + "]");

                if ((oldCount !== ("[" + vCount + "]")) && !vFirstCount)
                    $("#lbCount_" + vCN).addClass("highlightLabel");
            }
            catch (e) { }
    });

    setTimeout(function () { $("label.highlightLabel").removeClass("highlightLabel"); }, 2000);
    $('#lbCount_All').text('[' + vTotal + ']');

    vFirstCount = false;
}

function ArchiveAlert() {
    var vButton = $(this);
    //TP-499: spec says that we need an "Are you sure?" message
    var msg = "Are you sure?";
    if (vButton.val() === "Un-Archive")
        msg = "Un-Archive this Message?";

    $.system_confirm(msg, function () {
        var vCard = vButton.closest(".alertcard");
        var UseFilteredData = GetUsableData();
        try{
        if (vButton.val() === "Remove" || vButton.val() === "Complete") {
            vButton.val("Un-Archive");

            if (!vArchivedShown) { vButton.closest(".alertcard").remove(); }
            else vCard.data("Archived", "Y");
            UseFilteredData[vCard.data("ds_idx")].historical = "Y";
        } else {
            vButton.val(parseInt(vCard.data('priority'), 10) <= 10 ? "Complete" : "Remove");
            vCard.data("Archived", "");
            UseFilteredData[vCard.data("ds_idx")].historical = "N";
        }
        }
        catch (e){}

        var DoRemove = function () {
            var CheckFilteredData = GetUsableData();
            if (!CheckFilteredData || CheckFilteredData.length === 0)
                ClearAllMessages();
            else
                ShowCounts();
        };

        if (pk_val("Master.Sys.REST")) {
            // this is the code to run if using REST instead of JSON,
            // NOTE: subtally it is different.
            var vData = {};
            vData["AlertNumber"] = vCard.attr('id').replace("A", "");
            PostToHandler(vData, "/Contact/ArchiveAlert", DoRemove, ServiceFailed,true,true);
            // End
        } else {
            $.ajax({ url: WebServicePath() + "ArchiveAlert?pCheck=" + pk_val("Master.User.JK") + "&pAlertID=" + vCard.attr('id').replace("A", "") + "&pParentCN=" + $('#cbAll').data('cn'), success: DoRemove, error: ServiceFailed });
        }
    });
}

function ShowHideArchived(FromClick, ToggleArc) {
    if (ToggleArc === 1)
    {
        $('#bnShowAll').val(vArchivedShown ? 'Show All Archived Messages' : 'Hide All Archived Alerts');
        vArchivedShown = !vArchivedShown;
    }

    var DoRecieve = function (JSON_List)
    {
        var vCurrentCount = (mvData ? mvData.length : 0);
        if (JSON_List) {
            if (JSON_List.length !== vCurrentCount)
                ResetPagination(JSON_List);

            $("#edSearch").removeAttr("readonly");
            $("#cboSort,.alertcb").removeAttr("disabled");
            $("#tbPeople label,#tbFilter label").addClass("labelPoint");
            SetEnabled();
        }
        else
            ClearAllMessages();
        $("#loadingalerts").hide();
    }

    if (pk_val("Master.Sys.REST")) {
        // this is the code to run if using REST instead of JSON,
        // NOTE: subtally it is different.
        var vData = {};
        vData["SortOrder"] = $("#cboSort").val();
        vData["IncludeArchived"] = (vArchivedShown ? "Y" : "N");
        PostToHandler(vData, "/Contact/Alerts", function (result) { DoRecieve(result); }, (FromClick ? ServiceFailed : null),true,true );
    } else {
        $.ajax({
            url: WebServicePath() + "ContactAlerts?pUseCN=" + $('#cbAll').data('cn') + "&pSortOrder=" + $("#cboSort").val() + "&pIncArc=" + vArchivedShown + "&pContactNumberList=" + pk_val("Page.CN_List"),
            success: function (result) { DoRecieve(result.d ? $.parseJSON(result.d) : ""); }, error: (FromClick ? ServiceFailed : null)
        });
    }
}

function ClearAllMessages() {
    // clear down all meeeage variables
    $("#noalerthr").show();
    $("#edSearch").attr("readonly", "readonly");
    $("#cboSort,.alertcb").attr("disabled", "disabled");
    $("#tbPeople label,#tbFilter label").removeClass("labelPoint");
    ShowCounts();
    $(".alertcard").remove();
    mvSkip = 0; //Number of skipped row (miss first row on purpose)
    mvTake = -2;
    mvData = undefined;
    SetEnabled();
}

function ResetPagination(datastr, reload) {
    if (!datastr && !reload) {
        $("#noalerthr").show();
        ShowCounts();
        return;
    }

    $("*").css("cursor", "wait");
    $("#noalerthr").hide();
    $("#ctl00_plInnerPanel_head_tblFilter").show();

    if (datastr) {
        mvData = datastr;
        if ($('#cboSort').val() !== "1")
            ApplySort();
    }
    ShowCounts();

    mvSkip = 0; //Number of skipped row (miss first row on purpose)
    mvTake = -2;
    PopulatePage();

    $("*").css("cursor", "");
    $("#loadingalerts").hide();
}

function GetUsableData() {
    var vQuery = $("#edSearch").val();
    if (vQuery)
        vQuery = $.trim(vQuery).replace(/ or /gi, '|'); //add OR for regex query

    if (!mvData.filter) { return mvData; }

    var UseFilteredData = mvData.filter(function (data) {
        if (!vArchivedShown && data.historical === "Y")
            return false;

        if (vQuery)
        {
            var vSearchSTR = RemoveAttachment(data.description);// + "¬" + data.alert_date + "¬" + data.name; // potential other search area's / items
            if (vSearchSTR.search(new RegExp(RegExp.quoteNotOR(vQuery), "i")) < 0)
                return false;
        }

        if (($("#cbPerson_" + data.contact_number).length === 0 || $("#cbPerson_" + data.contact_number).is(":checked")) &&
            $("#cb" + data.alert_type).is(":checked"))
            return true;

        return false;
    });
    return UseFilteredData;
}

function PopulatePage() {
    // no data
    if (!mvData || mvData.length === 0)
        return;

    // have pagination
    if (mvTake === -2) {
        mvTake = parseInt(pk_val("Page.Take"), 10);
        $(".alertcard").remove();
        $("#tblMessages").animate({ scrollTop: 0 }, "fast");
    }

    if (mvSkip === 0 && mvTake < mvData.length) {
        $("#mstr_scroll").scroll(function () {
            if (mvTake > 0 && mvTake < mvData.length && $("#mstr_scroll").scrollTop() >= $("#tblMessages").height() - $("#mstr_scroll").height()) {
                PopulatePage();
            }
        });
    }

    var added = 0;
    var StartPos = mvSkip;
    var offset = 0;
    var UseFilteredData = GetUsableData();
    for (var i = StartPos; i < UseFilteredData.length; i++) {
        if (StartPos >= UseFilteredData.length || i > UseFilteredData.length) {
            mvTake = -1;
            break;
        }

        LoadCard(UseFilteredData[i], i);
        added++;

        if (added === mvTake) break;
    }
    mvSkip = mvSkip + added;
    if (mvSkip === UseFilteredData.length) mvTake = -1; // mark as done.
    Attr2Data();
    DoResize();
}

function RemoveAttachment(pText) {
    return pText.replace("OpenAttachment(", "").replace(");return false;", "").replaceAll("\"", "").replace('<a href="#">', "").replaceAll('</a>', "");

    // this is remove attachment (whole bit) from search criteria
    //var idx = pText.indexOf("Attachments : <br/>");
    //if (idx < 0)
    //    return pText;

    //return pText = pText.substring(0, idx);
}

function LoadCard(itemData, idx) {
    var xCard = "<table data-Archived='{8}' id='{6}' class='alertcard{12}' data-alerttype='{0}' data-dt='{2}' data-priority='{9}' data-cn='{10}' style='width:100%;'><tr><td {5} style='vertical-align:top;{4}'><h3>{1} - {2}{11}</h3><br /><label class='ATD' style='position:relative; margin-left:0px;'>{3}</label></td><td style='vertical-align:top;text-align:right; width:50px;margin-top:10px;'><input type='button' class='REMAL' value='{7}' style='z-index:1;'></td></tr></table>";

    if ($("#A" + itemData.member_alert_number).length === 0) {
        var vDT = new Date(itemData.alert_date);
        var cardHTML = xCard.format(itemData.alert_type, itemData.alert_description, formatDate(vDT, DisplayDateFormat), itemData.description.replace(/''/g, "'"),
            (itemData.link_url ? "cursor: pointer;" : ""),
            (itemData.link_url ? "onclick='if (ShowLoadingMessage()) {window.location.href=\"" + itemData.link_url + (itemData.link_url.indexOf("CN=") > 0 ? "" : (itemData.link_url.indexOf("?") > 0 ? "&" : "?") + "CN=" + itemData.contact_number) + "\"} else return false;'" : ""),
            "A" + itemData.member_alert_number, itemData.historical === "Y" ? "Un-Archive" : (parseInt(itemData.priority, 10) <= 10 ? "Complete" : "Remove"),
            itemData.historical, itemData.priority, itemData.contact_number, (pk_val("Page.NoName") ? "":" - " + itemData.name), (itemData.link_url ? " alertcardhover" : ""));
        try {
            $("#tblMessages").append(cardHTML);
            $("a", $(".REMAL").last().click(ArchiveAlert).closest(".alertcard").attr("data-ds_idx", idx)).each(function () {
                var vClickText = $(this).attr("onclick");
                if (vClickText && vClickText.indexOf("OpenAttachment") >= 0)
                {
                    var vFileName = vClickText.replace("OpenAttachment(", "").replace(");return false;", "").replaceAll("\"", "");
                    $(this).removeAttr("onclick").click(function () { OpenAttachment(vFileName.split(",")[0], vFileName.split(",")[1]); return false; });
                }
            });
        }
        catch (e) { }
    }
}

function ApplyCBFilter() {
    var self = this;
    var fromall = $(self).attr("id") === "cbAll";

    var DoWork = function () {

        if (fromall) {
            if ($(self).is(":checked"))
                $('.alertcb:not(.alertcn)').not("#cbAll").prop('checked', 'checked');
            else
                $('.alertcb:not(.alertcn)').not("#cbAll").removeAttr('checked');

            $('.alertcb:not(.alertcn)').not("#cbAll").each(function () { SaveUserSettings(pk_val("Page.FoldName") + $(this).attr("id"), $(this).is(":checked") ? "Y" : "N"); });
        }

        ResetPagination(undefined, true);

        if (!fromall) {
            // check state of all checkbox
            CheckAllState();
            SaveUserSettings(pk_val("Page.FoldName") + $(self).attr("id"), $(self).is(":checked") ? "Y" : "N");
        }
    };

    if (fromall || (mvData && mvData.length > LoadingThreshold))
        $("#loadingalerts").slideDown(DoWork);
    else
        DoWork();
}

function CheckAllState() {
    var vCheckedCNT = 0;
    var vTotalCNT = 0;
    $('.alertcb:not(.alertcn)').not("#cbAll").each(function () {
        if ($(this).is(":checked")) vCheckedCNT++;
        vTotalCNT++;
    });
    if (vCheckedCNT === vTotalCNT)
        $('#cbAll').prop('checked', 'checked');
    else
        $('#cbAll').removeAttr('checked');
}

function ApplySort()
{
    // no data, so do nothing
    if (!mvData) return;

    // sort does not exist  (in JS) so simply remove option from page
    if (!mvData.sort)
    {
        $("#cboSort").parent().html("");
        return;
    }

    // set default soirt (if none exists)
    if (!$("#cboSort").val()) { $("#cboSort").val("5"); }

    if ($("#cboSort").val() === "1" || $("#cboSort").val() === "2") { sortDirection = ($("#cboSort").val() === "1" ? 1 : -1); }
    else if ($("#cboSort").val() === "5" || $("#cboSort").val() === "6") { sortDirection = ($("#cboSort").val() === "5" ? 1 : -1); }
    else { sortDirection = ($("#cboSort").val() === "3" ? 1 : -1); }

    mvData.sort(function (a_Data, b_Data) {
        var a_Key;
        var b_Key;

        if ($("#cboSort").val() === "1" || $("#cboSort").val() === "2") {
            a_Key = new Date(a_Data.alert_date);
            b_Key = new Date(b_Data.alert_date);
        }
        else if ($("#cboSort").val() === "5" || $("#cboSort").val() === "6") {
            a_Key = a_Data.priority;
            b_Key = b_Data.priority;
        }
        else {
            a_Key = a_Data.alert_type;
            b_Key = b_Data.alert_type;
        }

        if (a_Key < b_Key) return -sortDirection;
        if (a_Key > b_Key) return sortDirection;
        return 0;
    });
}

function ApplyTextFilter(EVT, self) {
    if (!mvData) return;

    if (vTextFilterIDX)
        clearTimeout(vTextFilterIDX);

    if (EVT && (EVT.keyCode === 27 || !$(self).val())) {
        $(self).val('');
        vLastSearch = "";
        ResetPagination(undefined, true);
    }
    else {
        vTextFilterIDX = setTimeout(function () {
            ResetPagination(undefined, true);
            vTextFilterIDX = undefined;
        }, 500);
    }
>>>>>>> c2b0983f
}<|MERGE_RESOLUTION|>--- conflicted
+++ resolved
@@ -1,4 +1,3 @@
-<<<<<<< HEAD
 ﻿var LoadingThreshold = 750;
 var vFirstCount = true;
 var vArchivedShown = false;
@@ -497,501 +496,4 @@
             vTextFilterIDX = undefined;
         }, 500);
     }
-=======
-﻿var LoadingThreshold = 750;
-var vFirstCount = true;
-var vArchivedShown = false;
-var vTextFilterIDX;
-$(document).ready(FormReady);
-
-function ResizeSP() {
-    var Padding = 10;
-    $("#tblMessages").css("padding-right",Padding);
-
-    // and the scroll area is ok too..!
-    var newMARGIN = $('#filteropts').width() + 20;
-    if (!pk_val("Page.NoAlerts")) {
-        if (parseInt($('#tblMessages').css('margin-left').replace("px"), 10) !== parseInt(newMARGIN, 10)) {
-            $('#tblMessages').css('margin-left', parseInt(newMARGIN, 10).toString() + "px");
-        }
-    }
-    else newMARGIN = 0;
-
-    var newWidth = $('#mstr_work').width() - newMARGIN - Padding;
-    if (parseInt($('#tblMessages').css('width').replace("px"), 10) !== parseInt(newWidth, 10)) {
-        $('#tblMessages').css('width', parseInt(newWidth, 10).toString() + "px");
-    }
-
-    if ($("#filteropts").size() > 0) {
-        $("#filteropts").height($('#mstr_scroll').height() - 20);
-        positionFilter($("#divSearchFold").is(":hidden"));
-    }
-}
-
-function positionFilter(Up) {
-    var TitleBarHeight = parseInt(($('#menu2_bar').css("height") ? $('#menu2_bar').css("height") : "0").replace("px", ""), 10) + 32;
-
-    if (Up)
-    {
-        $("#filteropts").css("top", TitleBarHeight > 70 ? "165px" : "125px");
-    } else {
-        $("#filteropts").css("top", TitleBarHeight > 70 ? "195px" : "160px");
-    }
-}
-
-function FormReady() {
-    $("#noalerthr").hide();
-
-    if (!pk_val("Page.NoAlerts")) {
-        CheckAllState();
-        $("#fold").css({ "background-image": $(".foldimage_up").css("background-image"), "background-color": "transparent", "background-repeat": "no-repeat" });
-
-        var vData = { divname: "#divSearchFold", foldname: "#fold", key: pk_val("Page.FoldName") + "ScoutsPortal_TopFold" };
-        $("#SH_DIV_BN").click(vData,
-            function (e) {
-                var key = e === undefined ? 13 : e.charCode ? e.charCode : e.keyCode ? e.keyCode : 0;
-                if (key === 13 || e.charCode === undefined)
-                    try {
-                        if ($(e.data.divname).is(":hidden")) {
-                            $(e.data.divname).slideDown(300, DoResize);
-                            $(e.data.foldname).css({ "background-image": $(".foldimage_up").css("background-image"), "background-color": "transparent", "background-repeat": "no-repeat" });
-                            positionFilter(false);
-                            SaveUserSettings(e.data.key, "");
-                        }
-                        else {
-                            $(e.data.divname).slideUp(10, DoResize);
-                            $(e.data.foldname).css({ "background-image": $(".foldimage_down").css("background-image"), "background-color": "transparent", "background-repeat": "no-repeat" });
-                            SaveUserSettings(e.data.key, "Y");
-                            positionFilter(true);
-                        }
-                    } catch (err) { }
-            });
-
-        if (pk_val("Page.FoldUp")) {
-            $("#divSearchFold").hide();
-            $("#fold").css({ "background-image": $(".foldimage_down").css("background-image"), "background-color": "transparent", "background-repeat": "no-repeat" });
-            positionFilter(true);
-        }
-        else positionFilter(false);
-
-        CustomResize = ResizeSP;
-        $.FocusControl("#tblMessages", false, 500);
-
-        $("#ctl00_plInnerPanel_head_tblFilter td").first().css({"width": "85px","font-size":"1.1em"});
-        $("#ctl00_plInnerPanel_head_tblFilter td").last().css({ "width": "280px", "text-align": "right", "font-size": "1.1em" });
-        $("#edSearch").css("width", "200px");
-        $("#cboSort").css("width", "150px").attr("title", "Sort Order").html("<option selected='selected' value='5'>Priority</option><option value='1'>Date Ascending</option><option value='2'>Date Descending</option><option value='3'>Category A-Z</option><option value='4'>Category Z-A</option>").change(function () {
-            SaveUserSettings(pk_val("Page.FoldName") + "ScoutsPortal_Sort", $(this).val());
-            var DoWork = function () {
-                ApplySort();
-                ResetPagination(undefined, true);
-            };
-            if (mvData && mvData.length > LoadingThreshold) $("#loadingalerts").slideDown(DoWork); else DoWork();
-        }).val(pk_val("Page.Sort") || "1");
-        $('.alertcb').not("#cbAll").change(ApplyCBFilter);
-        $("#cbAll").change(ApplyCBFilter);
-        $('#edSearch').keyup(function (event) { ApplyTextFilter(event, this); }).blur(function () { ApplyTextFilter(undefined, this); });
-        $("#bnShowAll").click(function () { ShowHideArchived(true, 1); });
-        $("#bnShowAll2").click(function () { ShowHideArchived(true, 0); });
-        $("tr", $("#tbPeople,#tbFilter")).addClass("msTR");
-
-        setTimeout(function () {
-            ShowHideArchived(false, 0);
-            if (pk_val("Page.AlertCheckInterval"))
-                setIntervalADV(function () { ShowHideArchived(true, 0); }, parseInt(pk_val("Page.AlertCheckInterval"), 10));
-        }, 300);
-    }
-    else {
-        $("#loadingalerts,#SH_DIV_BN,#mstr_head").remove();
-        CustomResize = ResizeSP;
-        $("#divSearchFold").html("<h2 style='margin-top: 3px;'>My Messages</h2>"); // for when messages are off (either no messages or < 14 etc),FYI:  only <14 for now get this at the mo
-        $("#noalerthr").show();
-    }
-}
-
-function Attr2Data() {
-    $.AttrToData("data-cn");
-    $.AttrToData("data-contactname");
-    $.AttrToData("data-alerttype");
-    $.AttrToData("data-dt");
-    $.AttrToData("data-priority");
-    $.AttrToData("data-Archived");
-}
-
-function ShowCounts() {
-    var vTotal = 0;
-
-    $(".alertcb").each(function () {
-        var vCN = $(this).data("cn");
-        var vAlertType = $(this).data("alerttype");
-
-        if (vAlertType)
-            try {
-                vCount = mvData ? mvData.filter(function (data) {
-                    return ($("#cbPerson_" + data.contact_number).length === 0 || $("#cbPerson_" + data.contact_number).is(":checked")) && data.alert_type === vAlertType && (vArchivedShown || data.historical === "N");
-                }).length : 0;
-                vTotal += vCount;
-
-                oldCount = $("#lbCount_" + vAlertType).text();
-
-                $("#lbCount_" + vAlertType).text("[" + vCount + "]");
-                if ((oldCount !== ("[" + vCount + "]")) && !vFirstCount)
-                    $("#lbCount_" + vAlertType).addClass("highlightLabel");
-            }
-            catch (e) { }
-
-        if (vCN && $("#cbPerson_" + vCN).length > 0)
-            try
-            {
-                vCount = mvData ? mvData.filter(function (data) {
-                    return data.contact_number.toString() === vCN && (vArchivedShown || data.historical === "N");
-                }).length : 0;
-                oldCount = $("#lbCount_" + vCN).text();
-
-                $("#lbCount_" + vCN).text("[" + vCount + "]");
-
-                if ((oldCount !== ("[" + vCount + "]")) && !vFirstCount)
-                    $("#lbCount_" + vCN).addClass("highlightLabel");
-            }
-            catch (e) { }
-    });
-
-    setTimeout(function () { $("label.highlightLabel").removeClass("highlightLabel"); }, 2000);
-    $('#lbCount_All').text('[' + vTotal + ']');
-
-    vFirstCount = false;
-}
-
-function ArchiveAlert() {
-    var vButton = $(this);
-    //TP-499: spec says that we need an "Are you sure?" message
-    var msg = "Are you sure?";
-    if (vButton.val() === "Un-Archive")
-        msg = "Un-Archive this Message?";
-
-    $.system_confirm(msg, function () {
-        var vCard = vButton.closest(".alertcard");
-        var UseFilteredData = GetUsableData();
-        try{
-        if (vButton.val() === "Remove" || vButton.val() === "Complete") {
-            vButton.val("Un-Archive");
-
-            if (!vArchivedShown) { vButton.closest(".alertcard").remove(); }
-            else vCard.data("Archived", "Y");
-            UseFilteredData[vCard.data("ds_idx")].historical = "Y";
-        } else {
-            vButton.val(parseInt(vCard.data('priority'), 10) <= 10 ? "Complete" : "Remove");
-            vCard.data("Archived", "");
-            UseFilteredData[vCard.data("ds_idx")].historical = "N";
-        }
-        }
-        catch (e){}
-
-        var DoRemove = function () {
-            var CheckFilteredData = GetUsableData();
-            if (!CheckFilteredData || CheckFilteredData.length === 0)
-                ClearAllMessages();
-            else
-                ShowCounts();
-        };
-
-        if (pk_val("Master.Sys.REST")) {
-            // this is the code to run if using REST instead of JSON,
-            // NOTE: subtally it is different.
-            var vData = {};
-            vData["AlertNumber"] = vCard.attr('id').replace("A", "");
-            PostToHandler(vData, "/Contact/ArchiveAlert", DoRemove, ServiceFailed,true,true);
-            // End
-        } else {
-            $.ajax({ url: WebServicePath() + "ArchiveAlert?pCheck=" + pk_val("Master.User.JK") + "&pAlertID=" + vCard.attr('id').replace("A", "") + "&pParentCN=" + $('#cbAll').data('cn'), success: DoRemove, error: ServiceFailed });
-        }
-    });
-}
-
-function ShowHideArchived(FromClick, ToggleArc) {
-    if (ToggleArc === 1)
-    {
-        $('#bnShowAll').val(vArchivedShown ? 'Show All Archived Messages' : 'Hide All Archived Alerts');
-        vArchivedShown = !vArchivedShown;
-    }
-
-    var DoRecieve = function (JSON_List)
-    {
-        var vCurrentCount = (mvData ? mvData.length : 0);
-        if (JSON_List) {
-            if (JSON_List.length !== vCurrentCount)
-                ResetPagination(JSON_List);
-
-            $("#edSearch").removeAttr("readonly");
-            $("#cboSort,.alertcb").removeAttr("disabled");
-            $("#tbPeople label,#tbFilter label").addClass("labelPoint");
-            SetEnabled();
-        }
-        else
-            ClearAllMessages();
-        $("#loadingalerts").hide();
-    }
-
-    if (pk_val("Master.Sys.REST")) {
-        // this is the code to run if using REST instead of JSON,
-        // NOTE: subtally it is different.
-        var vData = {};
-        vData["SortOrder"] = $("#cboSort").val();
-        vData["IncludeArchived"] = (vArchivedShown ? "Y" : "N");
-        PostToHandler(vData, "/Contact/Alerts", function (result) { DoRecieve(result); }, (FromClick ? ServiceFailed : null),true,true );
-    } else {
-        $.ajax({
-            url: WebServicePath() + "ContactAlerts?pUseCN=" + $('#cbAll').data('cn') + "&pSortOrder=" + $("#cboSort").val() + "&pIncArc=" + vArchivedShown + "&pContactNumberList=" + pk_val("Page.CN_List"),
-            success: function (result) { DoRecieve(result.d ? $.parseJSON(result.d) : ""); }, error: (FromClick ? ServiceFailed : null)
-        });
-    }
-}
-
-function ClearAllMessages() {
-    // clear down all meeeage variables
-    $("#noalerthr").show();
-    $("#edSearch").attr("readonly", "readonly");
-    $("#cboSort,.alertcb").attr("disabled", "disabled");
-    $("#tbPeople label,#tbFilter label").removeClass("labelPoint");
-    ShowCounts();
-    $(".alertcard").remove();
-    mvSkip = 0; //Number of skipped row (miss first row on purpose)
-    mvTake = -2;
-    mvData = undefined;
-    SetEnabled();
-}
-
-function ResetPagination(datastr, reload) {
-    if (!datastr && !reload) {
-        $("#noalerthr").show();
-        ShowCounts();
-        return;
-    }
-
-    $("*").css("cursor", "wait");
-    $("#noalerthr").hide();
-    $("#ctl00_plInnerPanel_head_tblFilter").show();
-
-    if (datastr) {
-        mvData = datastr;
-        if ($('#cboSort').val() !== "1")
-            ApplySort();
-    }
-    ShowCounts();
-
-    mvSkip = 0; //Number of skipped row (miss first row on purpose)
-    mvTake = -2;
-    PopulatePage();
-
-    $("*").css("cursor", "");
-    $("#loadingalerts").hide();
-}
-
-function GetUsableData() {
-    var vQuery = $("#edSearch").val();
-    if (vQuery)
-        vQuery = $.trim(vQuery).replace(/ or /gi, '|'); //add OR for regex query
-
-    if (!mvData.filter) { return mvData; }
-
-    var UseFilteredData = mvData.filter(function (data) {
-        if (!vArchivedShown && data.historical === "Y")
-            return false;
-
-        if (vQuery)
-        {
-            var vSearchSTR = RemoveAttachment(data.description);// + "¬" + data.alert_date + "¬" + data.name; // potential other search area's / items
-            if (vSearchSTR.search(new RegExp(RegExp.quoteNotOR(vQuery), "i")) < 0)
-                return false;
-        }
-
-        if (($("#cbPerson_" + data.contact_number).length === 0 || $("#cbPerson_" + data.contact_number).is(":checked")) &&
-            $("#cb" + data.alert_type).is(":checked"))
-            return true;
-
-        return false;
-    });
-    return UseFilteredData;
-}
-
-function PopulatePage() {
-    // no data
-    if (!mvData || mvData.length === 0)
-        return;
-
-    // have pagination
-    if (mvTake === -2) {
-        mvTake = parseInt(pk_val("Page.Take"), 10);
-        $(".alertcard").remove();
-        $("#tblMessages").animate({ scrollTop: 0 }, "fast");
-    }
-
-    if (mvSkip === 0 && mvTake < mvData.length) {
-        $("#mstr_scroll").scroll(function () {
-            if (mvTake > 0 && mvTake < mvData.length && $("#mstr_scroll").scrollTop() >= $("#tblMessages").height() - $("#mstr_scroll").height()) {
-                PopulatePage();
-            }
-        });
-    }
-
-    var added = 0;
-    var StartPos = mvSkip;
-    var offset = 0;
-    var UseFilteredData = GetUsableData();
-    for (var i = StartPos; i < UseFilteredData.length; i++) {
-        if (StartPos >= UseFilteredData.length || i > UseFilteredData.length) {
-            mvTake = -1;
-            break;
-        }
-
-        LoadCard(UseFilteredData[i], i);
-        added++;
-
-        if (added === mvTake) break;
-    }
-    mvSkip = mvSkip + added;
-    if (mvSkip === UseFilteredData.length) mvTake = -1; // mark as done.
-    Attr2Data();
-    DoResize();
-}
-
-function RemoveAttachment(pText) {
-    return pText.replace("OpenAttachment(", "").replace(");return false;", "").replaceAll("\"", "").replace('<a href="#">', "").replaceAll('</a>', "");
-
-    // this is remove attachment (whole bit) from search criteria
-    //var idx = pText.indexOf("Attachments : <br/>");
-    //if (idx < 0)
-    //    return pText;
-
-    //return pText = pText.substring(0, idx);
-}
-
-function LoadCard(itemData, idx) {
-    var xCard = "<table data-Archived='{8}' id='{6}' class='alertcard{12}' data-alerttype='{0}' data-dt='{2}' data-priority='{9}' data-cn='{10}' style='width:100%;'><tr><td {5} style='vertical-align:top;{4}'><h3>{1} - {2}{11}</h3><br /><label class='ATD' style='position:relative; margin-left:0px;'>{3}</label></td><td style='vertical-align:top;text-align:right; width:50px;margin-top:10px;'><input type='button' class='REMAL' value='{7}' style='z-index:1;'></td></tr></table>";
-
-    if ($("#A" + itemData.member_alert_number).length === 0) {
-        var vDT = new Date(itemData.alert_date);
-        var cardHTML = xCard.format(itemData.alert_type, itemData.alert_description, formatDate(vDT, DisplayDateFormat), itemData.description.replace(/''/g, "'"),
-            (itemData.link_url ? "cursor: pointer;" : ""),
-            (itemData.link_url ? "onclick='if (ShowLoadingMessage()) {window.location.href=\"" + itemData.link_url + (itemData.link_url.indexOf("CN=") > 0 ? "" : (itemData.link_url.indexOf("?") > 0 ? "&" : "?") + "CN=" + itemData.contact_number) + "\"} else return false;'" : ""),
-            "A" + itemData.member_alert_number, itemData.historical === "Y" ? "Un-Archive" : (parseInt(itemData.priority, 10) <= 10 ? "Complete" : "Remove"),
-            itemData.historical, itemData.priority, itemData.contact_number, (pk_val("Page.NoName") ? "":" - " + itemData.name), (itemData.link_url ? " alertcardhover" : ""));
-        try {
-            $("#tblMessages").append(cardHTML);
-            $("a", $(".REMAL").last().click(ArchiveAlert).closest(".alertcard").attr("data-ds_idx", idx)).each(function () {
-                var vClickText = $(this).attr("onclick");
-                if (vClickText && vClickText.indexOf("OpenAttachment") >= 0)
-                {
-                    var vFileName = vClickText.replace("OpenAttachment(", "").replace(");return false;", "").replaceAll("\"", "");
-                    $(this).removeAttr("onclick").click(function () { OpenAttachment(vFileName.split(",")[0], vFileName.split(",")[1]); return false; });
-                }
-            });
-        }
-        catch (e) { }
-    }
-}
-
-function ApplyCBFilter() {
-    var self = this;
-    var fromall = $(self).attr("id") === "cbAll";
-
-    var DoWork = function () {
-
-        if (fromall) {
-            if ($(self).is(":checked"))
-                $('.alertcb:not(.alertcn)').not("#cbAll").prop('checked', 'checked');
-            else
-                $('.alertcb:not(.alertcn)').not("#cbAll").removeAttr('checked');
-
-            $('.alertcb:not(.alertcn)').not("#cbAll").each(function () { SaveUserSettings(pk_val("Page.FoldName") + $(this).attr("id"), $(this).is(":checked") ? "Y" : "N"); });
-        }
-
-        ResetPagination(undefined, true);
-
-        if (!fromall) {
-            // check state of all checkbox
-            CheckAllState();
-            SaveUserSettings(pk_val("Page.FoldName") + $(self).attr("id"), $(self).is(":checked") ? "Y" : "N");
-        }
-    };
-
-    if (fromall || (mvData && mvData.length > LoadingThreshold))
-        $("#loadingalerts").slideDown(DoWork);
-    else
-        DoWork();
-}
-
-function CheckAllState() {
-    var vCheckedCNT = 0;
-    var vTotalCNT = 0;
-    $('.alertcb:not(.alertcn)').not("#cbAll").each(function () {
-        if ($(this).is(":checked")) vCheckedCNT++;
-        vTotalCNT++;
-    });
-    if (vCheckedCNT === vTotalCNT)
-        $('#cbAll').prop('checked', 'checked');
-    else
-        $('#cbAll').removeAttr('checked');
-}
-
-function ApplySort()
-{
-    // no data, so do nothing
-    if (!mvData) return;
-
-    // sort does not exist  (in JS) so simply remove option from page
-    if (!mvData.sort)
-    {
-        $("#cboSort").parent().html("");
-        return;
-    }
-
-    // set default soirt (if none exists)
-    if (!$("#cboSort").val()) { $("#cboSort").val("5"); }
-
-    if ($("#cboSort").val() === "1" || $("#cboSort").val() === "2") { sortDirection = ($("#cboSort").val() === "1" ? 1 : -1); }
-    else if ($("#cboSort").val() === "5" || $("#cboSort").val() === "6") { sortDirection = ($("#cboSort").val() === "5" ? 1 : -1); }
-    else { sortDirection = ($("#cboSort").val() === "3" ? 1 : -1); }
-
-    mvData.sort(function (a_Data, b_Data) {
-        var a_Key;
-        var b_Key;
-
-        if ($("#cboSort").val() === "1" || $("#cboSort").val() === "2") {
-            a_Key = new Date(a_Data.alert_date);
-            b_Key = new Date(b_Data.alert_date);
-        }
-        else if ($("#cboSort").val() === "5" || $("#cboSort").val() === "6") {
-            a_Key = a_Data.priority;
-            b_Key = b_Data.priority;
-        }
-        else {
-            a_Key = a_Data.alert_type;
-            b_Key = b_Data.alert_type;
-        }
-
-        if (a_Key < b_Key) return -sortDirection;
-        if (a_Key > b_Key) return sortDirection;
-        return 0;
-    });
-}
-
-function ApplyTextFilter(EVT, self) {
-    if (!mvData) return;
-
-    if (vTextFilterIDX)
-        clearTimeout(vTextFilterIDX);
-
-    if (EVT && (EVT.keyCode === 27 || !$(self).val())) {
-        $(self).val('');
-        vLastSearch = "";
-        ResetPagination(undefined, true);
-    }
-    else {
-        vTextFilterIDX = setTimeout(function () {
-            ResetPagination(undefined, true);
-            vTextFilterIDX = undefined;
-        }, 500);
-    }
->>>>>>> c2b0983f
 }